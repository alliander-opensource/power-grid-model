// SPDX-FileCopyrightText: 2022 Contributors to the Power Grid Model project <dynamic.grid.calculation@alliander.com>
//
// SPDX-License-Identifier: MPL-2.0

#pragma once
#ifndef POWER_GRID_MODEL_MATH_SOLVER_MATH_SOLVER_HPP
#define POWER_GRID_MODEL_MATH_SOLVER_MATH_SOLVER_HPP

#include <optional>

#include "../calculation_parameters.hpp"
#include "../exception.hpp"
#include "../power_grid_model.hpp"
#include "../three_phase_tensor.hpp"
#include "../timer.hpp"
#include "linear_pf_solver.hpp"
// clang-format off
#include "newton_raphson_pf_solver.hpp"
#include "iterative_linear_se_solver.hpp"
#include "iterative_current_pf_solver.hpp"
// clang-format on
#include "y_bus.hpp"

namespace power_grid_model {

template <bool sym>
class MathSolver {
   public:
    MathSolver(std::shared_ptr<MathModelTopology const> const& topo_ptr,
               std::shared_ptr<MathModelParam<sym> const> const& param,
               std::shared_ptr<YBusStructure const> const& y_bus_struct = {})
        : topo_ptr_{topo_ptr},
          y_bus_{topo_ptr, param, y_bus_struct},
          all_const_y_{std::all_of(topo_ptr->load_gen_type.cbegin(), topo_ptr->load_gen_type.cend(), [](LoadGenType x) {
              return x == LoadGenType::const_y;
          })} {
    }

    MathOutput<sym> run_power_flow(PowerFlowInput<sym> const& input, double err_tol, Idx max_iter,
                                   CalculationInfo& calculation_info, CalculationMethod calculation_method) {
        // set method to always linear if there are all load_gen with const_y
        calculation_method = all_const_y_ ? CalculationMethod::linear : calculation_method;
        if (calculation_method == CalculationMethod::newton_raphson) {
            if (!newton_pf_solver_.has_value()) {
                Timer timer(calculation_info, 2210, "Create math solver");
                newton_pf_solver_.emplace(y_bus_, topo_ptr_);
            }
            return newton_pf_solver_.value().run_power_flow(y_bus_, input, err_tol, max_iter, calculation_info);
        }
        else if (calculation_method == CalculationMethod::linear) {
            if (!linear_pf_solver_.has_value()) {
                Timer timer(calculation_info, 2210, "Create math solver");
                linear_pf_solver_.emplace(y_bus_, topo_ptr_);
            }
            return linear_pf_solver_.value().run_power_flow(y_bus_, input, calculation_info);
        }

        else if (calculation_method == CalculationMethod::iterative_current ||
                 calculation_method == CalculationMethod::linear_current) {
            if (!iterative_current_pf_solver_.has_value()) {
                Timer timer(calculation_info, 2210, "Create math solver");
                iterative_current_pf_solver_.emplace(y_bus_, topo_ptr_);
            }
            if (calculation_method == CalculationMethod::linear_current) {
                err_tol = 1000;
                max_iter = 2;
            }
            return iterative_current_pf_solver_.value().run_power_flow(y_bus_, input, err_tol, max_iter,
                                                                       calculation_info);
        }

        else {
            throw InvalidCalculationMethod{};
        }
    }

    MathOutput<sym> run_state_estimation(StateEstimationInput<sym> const& input, double err_tol, Idx max_iter,
                                         CalculationInfo& calculation_info, CalculationMethod calculation_method) {
        if (calculation_method != CalculationMethod::iterative_linear) {
            throw InvalidCalculationMethod{};
        }

        // construct model if needed
        if (!iterative_linear_se_solver_.has_value()) {
            Timer timer(calculation_info, 2210, "Create math solver");
            iterative_linear_se_solver_.emplace(y_bus_, topo_ptr_);
        }

        // call calculation
        return iterative_linear_se_solver_.value().run_state_estimation(y_bus_, input, err_tol, max_iter,
                                                                        calculation_info);
    }

    void clear_solver() {
        newton_pf_solver_.reset();
        linear_pf_solver_.reset();
<<<<<<< HEAD
        iterative_linear_se_solver_.reset();
=======
        iterative_current_pf_solver_.reset();
>>>>>>> 0bc7692b
    }

    void update_value(std::shared_ptr<MathModelParam<sym> const> const& math_model_param) {
        y_bus_.update_admittance(math_model_param);
    }

    std::shared_ptr<YBusStructure const> shared_y_bus_struct() const {
        return y_bus_.shared_y_bus_struct();
    }

   private:
    std::shared_ptr<MathModelTopology const> topo_ptr_;
    YBus<sym> y_bus_;
    bool all_const_y_;  // if all the load_gen is const element_admittance (impedance) type
    std::optional<NewtonRaphsonPFSolver<sym>> newton_pf_solver_;
    std::optional<LinearPFSolver<sym>> linear_pf_solver_;
    std::optional<IterativeLinearSESolver<sym>> iterative_linear_se_solver_;
    std::optional<IterativeCurrentPFSolver<sym>> iterative_current_pf_solver_;
};

template class MathSolver<true>;
template class MathSolver<false>;

}  // namespace power_grid_model

#endif<|MERGE_RESOLUTION|>--- conflicted
+++ resolved
@@ -94,11 +94,8 @@
     void clear_solver() {
         newton_pf_solver_.reset();
         linear_pf_solver_.reset();
-<<<<<<< HEAD
+        iterative_current_pf_solver_.reset();
         iterative_linear_se_solver_.reset();
-=======
-        iterative_current_pf_solver_.reset();
->>>>>>> 0bc7692b
     }
 
     void update_value(std::shared_ptr<MathModelParam<sym> const> const& math_model_param) {
